--- conflicted
+++ resolved
@@ -510,7 +510,6 @@
         if state_dict is None:
             weights_path = os.path.join(serialization_dir, WEIGHTS_NAME)
             state_dict = torch.load(weights_path)
-<<<<<<< HEAD
 
         old_keys = []
         new_keys = []
@@ -524,9 +523,7 @@
                 old_keys.append(key)
                 new_keys.append(new_key)
         for old_key, new_key in zip(old_keys, new_keys):
-            state_dict[new_key]=state_dict.pop(old_key)
-=======
->>>>>>> 1df6f262
+            state_dict[new_key] = state_dict.pop(old_key)
 
         missing_keys = []
         unexpected_keys = []
